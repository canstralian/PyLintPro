[build-system]
requires = ["hatchling"]
build-backend = "hatchling.build"

[project]
name = "pylink-pro"  # Updated project name
version = "0.1.0"
description = "A robust linking framework for seamless API integration"  # More descriptive
authors = [
    { name = "Your Name", email = "your.email@example.com" }
]
readme = "README.md"
requires-python = ">=3.8"
dependencies = [
    "flask>=2.0.0",        # For the core web framework
    "requests>=2.28.0",    # Useful for API calls
    "pydantic>=1.10.0",    # Data validation and parsing
]

[project.optional-dependencies]
dev = [
    "pytest>=7.0",          # Testing framework
    "pytest-cov>=4.0",      # Coverage reporting
    "black>=23.0",          # Code formatter
    "flake8>=6.0",          # Linting
    "flake8-pyproject>=1.2.3",  # Flake8 config support in pyproject.toml
    "autopep8>=2.0.4",      # Additional auto-formatting
    "pre-commit>=3.0",      # Pre-commit hooks for code quality
    "mypy>=1.0",            # Type checking
]

[tool.black]
line-length = 88
target-version = ["py38"]
include = '\.pyi?$'

[tool.flake8]
max-line-length = 88
extend-ignore = ["E203", "W503"]  # To align with Black formatting
exclude = [
    ".git",
    "__pycache__",
    "build",
    "dist",
    ".venv"
]

[tool.pytest.ini_options]
minversion = "6.0"
<<<<<<< HEAD
addopts = "-ra -q"  # Removed coverage for now
=======
addopts = "-ra -q"
>>>>>>> 36e5ac57
testpaths = [
    "tests",
]

[tool.mypy]
python_version = 3.8
ignore_missing_imports = true
strict = true<|MERGE_RESOLUTION|>--- conflicted
+++ resolved
@@ -44,17 +44,13 @@
     "dist",
     ".venv"
 ]
-
 [tool.pytest.ini_options]
 minversion = "6.0"
-<<<<<<< HEAD
-addopts = "-ra -q"  # Removed coverage for now
-=======
-addopts = "-ra -q"
->>>>>>> 36e5ac57
+addopts = "-ra -q"  # Shows summary of tests; adjust if you want coverage reporting
 testpaths = [
     "tests",
 ]
+
 
 [tool.mypy]
 python_version = 3.8
